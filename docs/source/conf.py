--- conflicted
+++ resolved
@@ -78,11 +78,7 @@
 # The theme to use for HTML and HTML Help pages.  See the documentation for
 # a list of builtin themes.
 #
-<<<<<<< HEAD
-html_theme = 'alabaster'
-=======
 html_theme = "alabaster"
->>>>>>> 8f4f5a64
 # html_theme = "sphinx_rtd_theme"
 
 # Theme options are theme-specific and customize the look and feel of a theme
