--- conflicted
+++ resolved
@@ -71,11 +71,7 @@
         if self._unit_system is UnitSystem.MKS:
             # degC to Kelvin
             return float(ins - ABSOLUTE_ZERO_CELSIUS)
-<<<<<<< HEAD
-        if self._unit_system is UnitSystem.FLS:
-=======
-        elif self._unit_system is UnitSystem.FLS:
->>>>>>> b674355c
+        if self._unit_system is UnitSystem.FLS:
             return float((5 / 9) * (ins - 32) - ABSOLUTE_ZERO_CELSIUS)  # degF to Kelvin
         return float(ins)
 
@@ -88,11 +84,7 @@
         if self._unit_system is UnitSystem.MKS:
             # Kelvin to degC
             return float(ins + ABSOLUTE_ZERO_CELSIUS)
-<<<<<<< HEAD
-        if self._unit_system is UnitSystem.FLS:
-=======
-        elif self._unit_system is UnitSystem.FLS:
->>>>>>> b674355c
+        if self._unit_system is UnitSystem.FLS:
             return float((ins + ABSOLUTE_ZERO_CELSIUS) * (9 / 5) + 32)  # Kelvin to degF
         return float(ins)
 
