--- conflicted
+++ resolved
@@ -1283,17 +1283,10 @@
             5.5414715350778e-17,
             -9.436970724121e-07,
         ]
-<<<<<<< HEAD
-        R = SPECIFIC_GAS_CONSTANT
-        Pi = p
-        tau = 540 / T
-        g0_pi = 1 / Pi
-=======
         R = Constants.__SPECIFIC_GAS_CONSTANT__  # Eq 1
         Pi = p  # Eq 1
         tau = 540 / T  # Eq 1
         g0_pi = 1 / Pi  # see table 13
->>>>>>> ee7f87ef
         gr_pi = 0
         for i in range(0, 43):
             gr_pi = (
@@ -1521,8 +1514,8 @@
 
         return R * T / p * Pi * (g0_pi + gr_pi) / 1000  # see table 12
 
-    @classmethod
-    def h2_pT(cls, p: float, T: float) -> float:
+    @staticmethod
+    def h2_pT(p, T):
         """function h2_pT = h2_pT(p, T)
 
         6 Equations for Region 2, Section. 6.1 Basic Equation
@@ -1692,10 +1685,6 @@
             gr_tau = gr_tau + nr[i] * Pi ** Ir[i] * Jr[i] * (tau - 0.5) ** (Jr[i] - 1)
         return R * T * tau * (g0_tau + gr_tau)
 
-<<<<<<< HEAD
-    @classmethod
-    def u2_pT(cls, p: float, T: float) -> float:
-=======
     @staticmethod
     def h2_pT_meta(p, T):
         """
@@ -1811,7 +1800,6 @@
 
     @staticmethod
     def u2_pT(p, T):
->>>>>>> ee7f87ef
         """function u2_pT = u2_pT(p, T)
 
         6 Equations for Region 2, Section. 6.1 Basic Equation
@@ -1983,10 +1971,6 @@
             gr_tau = gr_tau + nr[i] * Pi ** Ir[i] * Jr[i] * (tau - 0.5) ** (Jr[i] - 1)
         return R * T * (tau * (g0_tau + gr_tau) - Pi * (g0_pi + gr_pi))
 
-<<<<<<< HEAD
-    @classmethod
-    def s2_pT(cls, p: float, T: float) -> float:
-=======
     @staticmethod
     def u2_pT_meta(p, T):
         """
@@ -2102,7 +2086,6 @@
 
     @staticmethod
     def s2_pT(p, T):
->>>>>>> ee7f87ef
         """function s2_pT = s2_pT(p, T)
 
         6 Equations for Region 2, Section. 6.1 Basic Equation
@@ -2276,10 +2259,6 @@
             gr_tau = gr_tau + nr[i] * Pi ** Ir[i] * Jr[i] * (tau - 0.5) ** (Jr[i] - 1)
         return R * (tau * (g0_tau + gr_tau) - (g0 + gr))
 
-<<<<<<< HEAD
-    @classmethod
-    def Cp2_pT(cls, p: float, T: float) -> float:
-=======
     @staticmethod
     def s2_pT_meta(p, T):
         """
@@ -2395,7 +2374,6 @@
 
     @staticmethod
     def Cp2_pT(p, T):
->>>>>>> ee7f87ef
         """function Cp2_pT = Cp2_pT(p, T)
 
         6 Equations for Region 2, Section. 6.1 Basic Equation
@@ -2565,10 +2543,6 @@
             gr_tautau = gr_tautau + nr[i] * Pi ** Ir[i] * Jr[i] * (Jr[i] - 1) * (tau - 0.5) ** (Jr[i] - 2)
         return -R * tau**2 * (g0_tautau + gr_tautau)
 
-<<<<<<< HEAD
-    @classmethod
-    def Cv2_pT(cls, p: float, T: float) -> float:
-=======
     @staticmethod
     def Cp2_pT_meta(p, T):
         """
@@ -2684,7 +2658,6 @@
 
     @staticmethod
     def Cv2_pT(p, T):
->>>>>>> ee7f87ef
         """function Cv2_pT = Cv2_pT(p, T)
 
         6 Equations for Region 2, Section. 6.1 Basic Equation
@@ -3043,10 +3016,6 @@
             / ((1 - Pi**2 * gr_pipi) + (1 + Pi * gr_pi - tau * Pi * gr_pitau) ** 2 / (tau**2 * (g0_tautau + gr_tautau)))
         ) ** 0.5
 
-<<<<<<< HEAD
-    @classmethod
-    def T2_ph(cls, p: float, h: float) -> float:
-=======
     @staticmethod
     def w2_pT_meta(p, T):
         """
@@ -3166,7 +3135,6 @@
 
     @staticmethod
     def T2_ph(p, h):
->>>>>>> ee7f87ef
         """function T2_ph = T2_ph(p, h)
 
         6 Equations for Region 2, 6.3.1 The Backward Equations T(p, h) for
